--- conflicted
+++ resolved
@@ -8,7 +8,6 @@
 // Promisify scrypt function for easier usage
 const scryptAsync = promisify(scrypt);
 
-<<<<<<< HEAD
 // Securely hash password using Scrypt with specific parameters
 async function hashPassword(password: string): Promise<string> {
   const salt = randomBytes(16).toString('hex'); // Generate a random salt
@@ -25,8 +24,6 @@
   return hashedPassword === derivedKey.toString('hex');
 }
 
-=======
->>>>>>> d00b8dc4
 async function setupDatabase() {
   try {
     // Create the "users" table if it does not exist
@@ -43,8 +40,7 @@
     `);
     console.log('Created users table');
 
-<<<<<<< HEAD
-    // Insert default users after setting up tables
+    // Create default users after tables are set up
     await createDefaultUsers();
 
     console.log('Database setup completed successfully.');
@@ -75,47 +71,6 @@
     `);
     console.log('Default users created successfully!');
   } catch (error) {
-=======
-    // Create other necessary tables...
-
-    // Create default users after tables are set up
-    await createDefaultUsers();
-
-    console.log('Database setup completed successfully.');
-  } catch (error) {
-    console.error('Error setting up database:', error);
-  } finally {
-    await pool.end();
-  }
-}
-
-// Helper function to hash password with salt
-async function hashPassword(password: string): Promise<string> {
-  const salt = randomBytes(16).toString('hex');
-  const derivedKey = await scryptAsync(password, salt, 64) as Buffer;
-  return `${derivedKey.toString('hex')}.${salt}`;
-}
-
-// Create default users with unique hashed passwords
-async function createDefaultUsers() {
-  try {
-    // Create hashed passwords with different salts
-    const adminHashedPassword = await hashPassword('password123');
-    const ckaracaHashedPassword = await hashPassword('password123');
-    const engineerHashedPassword = await hashPassword('password123');
-
-    // Insert default users into the users table
-    await db.execute(sql`
-      INSERT INTO users (username, password, name, email, role, avatar)
-      VALUES
-        ('admin', ${adminHashedPassword}, 'Administrator', 'admin@example.com', 'admin', NULL),
-        ('ckaraca', ${ckaracaHashedPassword}, 'Security Officer', 'ckaraca@example.com', 'security', NULL),
-        ('engineer', ${engineerHashedPassword}, 'Network Engineer', 'engineer@example.com', 'engineer', NULL)
-      ON CONFLICT (username) DO NOTHING;
-    `);
-    console.log('Default users created successfully!');
-  } catch (error) {
->>>>>>> d00b8dc4
     console.error('Error creating default users:', error);
   }
 }
